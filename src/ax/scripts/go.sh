--- conflicted
+++ resolved
@@ -3,18 +3,6 @@
 # This script should be launched from the root of the repository, i.e.
 # ./src/ax/scripts/go.sh
 
-<<<<<<< HEAD
-launch_series () {
-  n_trains=(500 1000 2000 5000 10000 20000 50000 200000 500000 2000000 5942688)
-  for n_train in "${n_trains[@]}"; do
-    ./src/ax/scripts/slurm.sh \
-      --tags smaller-wrns \
-      --dataset CIFAR5m \
-      --do_adv_training True \
-      --n_train $n_train \
-      --depth $1 \
-      --width $2
-=======
 # 200 300 500 1000 2000 5000 10000 20000 50000 200000 500000 2000000 5942688
 n_trains=(1000 3000 10000 30000 100000 300000 1000000 3000000 10000000 20000000)
 adv_trains=(True)
@@ -31,9 +19,4 @@
       --n_train $n_train \
       --do_adv_training $adv_train \
       --tags mnist20m
->>>>>>> d1a3e159
-  done
-}
-
-launch_series 28 5
-launch_series 16 10+  done